<!doctype html>
<html lang="en">
  <head>
    <meta charset="utf-8" />
    <meta name="viewport" content="width=device-width, initial-scale=1" />
    <title>Stock Analytics Hub - AI-Powered Investment Intelligence</title>
    
    <!-- Modern styling framework -->
    <link href="https://cdn.jsdelivr.net/npm/tailwindcss@2.2.19/dist/tailwind.min.css" rel="stylesheet">
    <link href="https://cdnjs.cloudflare.com/ajax/libs/font-awesome/6.0.0/css/all.min.css" rel="stylesheet">
    
    <!-- Advanced charting libraries -->
    <script src="https://cdn.jsdelivr.net/npm/chart.js@4.4.0/dist/chart.umd.js"></script>
    <script src="https://cdn.jsdelivr.net/npm/chartjs-adapter-date-fns@3.0.0/dist/chartjs-adapter-date-fns.bundle.min.js"></script>
    <script src="https://cdn.jsdelivr.net/npm/chartjs-plugin-annotation@3.0.1/dist/chartjs-plugin-annotation.min.js"></script>
    <script src="https://d3js.org/d3.v7.min.js"></script>
    <script src="https://cdn.plot.ly/plotly-2.27.0.min.js"></script>
    
    <!-- Additional visualization libraries -->
    <script src="https://unpkg.com/apexcharts@3.45.1/dist/apexcharts.min.js"></script>
    
    <meta name="description" content="AI-powered stock analytics platform with advanced visualization and decision-making tools" />
    <link rel="icon" href="data:image/svg+xml,<svg xmlns='http://www.w3.org/2000/svg' viewBox='0 0 100 100'><text y='.9em' font-size='90'>📈</text></svg>" />
    
    <style>
      :root {
        --primary-gradient: linear-gradient(135deg, #667eea 0%, #764ba2 100%);
        --success-gradient: linear-gradient(135deg, #4facfe 0%, #00f2fe 100%);
        --warning-gradient: linear-gradient(135deg, #fa709a 0%, #fee140 100%);
        --dark-gradient: linear-gradient(135deg, #0c0c0c 0%, #1a1a1a 100%);
        --glass-bg: rgba(255, 255, 255, 0.1);
        --glass-border: rgba(255, 255, 255, 0.2);
      }
      
      body {
        font-family: 'Inter', -apple-system, BlinkMacSystemFont, 'Segoe UI', Roboto, sans-serif;
        background: linear-gradient(135deg, #0F1419 0%, #1A1D29 50%, #2C1810 100%);
        min-height: 100vh;
        color: #e2e8f0;
      }
      
      .glass-card {
        background: var(--glass-bg);
        backdrop-filter: blur(10px);
        border: 1px solid var(--glass-border);
        border-radius: 16px;
        transition: all 0.3s ease;
      }
      
      .glass-card:hover {
        transform: translateY(-4px);
        box-shadow: 0 20px 40px rgba(0, 0, 0, 0.3);
        border-color: rgba(255, 255, 255, 0.3);
      }
      
      .gradient-text {
        background: var(--primary-gradient);
        -webkit-background-clip: text;
        -webkit-text-fill-color: transparent;
        background-clip: text;
      }
      
      .loading-spinner {
        width: 40px;
        height: 40px;
        border: 4px solid rgba(255,255,255,0.1);
        border-radius: 50%;
        border-top-color: #667eea;
        animation: spin 1s linear infinite;
      }
      
      @keyframes spin {
        to { transform: rotate(360deg); }
      }
      
      .pulse-dot {
        width: 8px;
        height: 8px;
        border-radius: 50%;
        animation: pulse 2s infinite;
      }
      
      @keyframes pulse {
        0%, 100% { opacity: 1; transform: scale(1); }
        50% { opacity: 0.5; transform: scale(1.2); }
      }
      
      .fade-in {
        animation: fadeIn 0.6s ease-out;
      }
      
      @keyframes fadeIn {
        from { opacity: 0; transform: translateY(20px); }
        to { opacity: 1; transform: translateY(0); }
      }
      
      /* Custom scrollbar */
      ::-webkit-scrollbar {
        width: 8px;
      }
      
      ::-webkit-scrollbar-track {
        background: rgba(255, 255, 255, 0.05);
      }
      
      ::-webkit-scrollbar-thumb {
        background: rgba(255, 255, 255, 0.2);
        border-radius: 4px;
      }
      
      ::-webkit-scrollbar-thumb:hover {
        background: rgba(255, 255, 255, 0.3);
      }
    </style>
  </head>
  <body>
    <!-- Loading Screen -->
    <div id="loading-screen" class="fixed inset-0 bg-gradient-to-br from-gray-900 via-blue-900 to-gray-900 flex items-center justify-center z-50">
      <div class="text-center">
        <div class="loading-spinner mx-auto mb-6"></div>
        <h2 class="text-3xl font-bold gradient-text mb-2">Stock Analytics Hub</h2>
        <p class="text-gray-400">Loading AI-powered market intelligence...</p>
        <div class="flex justify-center space-x-2 mt-4">
          <div class="pulse-dot bg-blue-500"></div>
          <div class="pulse-dot bg-purple-500" style="animation-delay: 0.2s;"></div>
          <div class="pulse-dot bg-pink-500" style="animation-delay: 0.4s;"></div>
        </div>
      </div>
    </div>

    <!-- Main Dashboard -->
    <div id="app" class="hidden">
      <!-- Navigation Header -->
      <header class="glass-card mx-4 mt-4 p-4">
        <div class="flex items-center justify-between">
          <div class="flex items-center space-x-4">
            <div class="text-2xl font-bold gradient-text flex items-center">
              <i class="fas fa-chart-line mr-2"></i>
              Stock Analytics Hub
            </div>
            <div class="flex space-x-2">
              <span class="px-3 py-1 bg-blue-500 bg-opacity-20 text-blue-300 rounded-full text-sm font-medium">
                <i class="fas fa-robot mr-1"></i>AI-Powered
              </span>
              <span class="px-3 py-1 bg-green-500 bg-opacity-20 text-green-300 rounded-full text-sm font-medium">
                <i class="fas fa-broadcast-tower mr-1"></i>Real-Time
              </span>
            </div>
          </div>
          
          <!-- Server Status -->
          <div id="server-status" class="flex items-center space-x-2">
            <div class="pulse-dot bg-green-500"></div>
            <span class="text-sm text-gray-400">Server Connected</span>
          </div>
        </div>
      </header>

      <!-- Main Content Grid -->
      <div class="p-4 space-y-6">
        <!-- Search & Control Panel -->
        <div class="glass-card p-6">
          <div class="grid grid-cols-1 md:grid-cols-12 gap-4 items-end">
            <div class="md:col-span-4">
              <label class="block text-sm font-medium text-gray-300 mb-2">
                <i class="fas fa-search mr-2"></i>Stock Symbol
              </label>
              <input 
                id="stock-input" 
                type="text" 
                placeholder="Enter symbol (e.g., AAPL, BEL.NS)"
                class="w-full px-4 py-3 bg-gray-800 border border-gray-600 rounded-lg focus:ring-2 focus:ring-blue-500 focus:border-transparent text-white placeholder-gray-400"
              />
            </div>
            <div class="md:col-span-2">
              <button 
                id="analyze-btn" 
                class="w-full px-6 py-3 bg-gradient-to-r from-blue-600 to-purple-600 hover:from-blue-700 hover:to-purple-700 rounded-lg font-semibold transition-all duration-300 transform hover:scale-105"
              >
                <i class="fas fa-analytics mr-2"></i>Analyze
              </button>
            </div>
            <div class="md:col-span-2">
              <button 
                id="ingest-btn" 
                class="w-full px-6 py-3 bg-gradient-to-r from-green-600 to-teal-600 hover:from-green-700 hover:to-teal-700 rounded-lg font-semibold transition-all duration-300"
              >
                <i class="fas fa-download mr-2"></i>Ingest Data
              </button>
            </div>
            <div class="md:col-span-2">
              <button 
                id="rag-btn" 
                class="w-full px-6 py-3 bg-gradient-to-r from-purple-600 to-pink-600 hover:from-purple-700 hover:to-pink-700 rounded-lg font-semibold transition-all duration-300"
              >
                <i class="fas fa-brain mr-2"></i>RAG Query
              </button>
            </div>
            <div class="md:col-span-2">
              <button 
                id="portfolio-btn" 
                class="w-full px-6 py-3 bg-gradient-to-r from-yellow-600 to-orange-600 hover:from-yellow-700 hover:to-orange-700 rounded-lg font-semibold transition-all duration-300"
              >
                <i class="fas fa-briefcase mr-2"></i>Portfolio
              </button>
            </div>
          </div>
        </div>

        <!-- Dashboard Grid -->
        <div class="grid grid-cols-1 lg:grid-cols-3 gap-6">
          <!-- Price Chart Card -->
          <div class="lg:col-span-2 glass-card p-6 fade-in">
            <div class="flex items-center justify-between mb-4">
              <h3 class="text-xl font-semibold flex items-center">
                <i class="fas fa-chart-candlestick mr-2 text-blue-400"></i>
                Price Analysis
              </h3>
              <div class="flex space-x-2">
                <button class="px-3 py-1 bg-gray-700 hover:bg-gray-600 rounded text-sm transition-colors" data-timeframe="1D">1D</button>
                <button class="px-3 py-1 bg-gray-700 hover:bg-gray-600 rounded text-sm transition-colors" data-timeframe="1W">1W</button>
                <button class="px-3 py-1 bg-blue-600 rounded text-sm" data-timeframe="1M">1M</button>
                <button class="px-3 py-1 bg-gray-700 hover:bg-gray-600 rounded text-sm transition-colors" data-timeframe="1Y">1Y</button>
              </div>
            </div>
            <div class="h-80">
              <canvas id="price-chart"></canvas>
            </div>
          </div>

<<<<<<< HEAD
    <div id="app"></div>
    <!-- New modular entrypoint -->
    <script type="module" src="/main.ts"></script>
    <!-- Legacy scripts retained temporarily (will be pruned) -->
    <script type="module" src="/top-picks.ts"></script>
    <script type="module" src="/top-picks-history.ts"></script>
    <script type="module" src="/live-cards.ts"></script>
    <script type="module" src="/masonry.ts"></script>
    <script type="module" src="/json-viewer.ts"></script>
    <script type="module" src="/top-picks-delta.ts"></script>
    <script type="module" src="/strategy-lab.ts"></script>
    <script type="module" src="/predictions.ts"></script>
    <script type="module" src="/alerts.ts"></script>
    <script type="module" src="/lib/events.ts"></script>
    <script type="module" src="/cards/registry.ts"></script>
    <script type="module" src="/cards/tl-cache.ts"></script>
    <script type="module" src="/cards/features-stored.ts"></script>
    <script type="module" src="/provider-health.ts"></script>
    <script type="module" src="/portfolio.ts"></script>
    <script type="module" src="/modules/telemetry.ts"></script>
    <div class="container">
      <div class="status-message">
        <h2>Stock MCP Dashboard</h2>
        <p>Welcome to the Stock Market Analysis Platform</p>
        <p><strong>Note:</strong> The modern visual dashboard is available in the <code>performance-optimization</code> branch.</p>
        <p>Current main branch provides basic functionality.</p>
=======
          <!-- Key Metrics Card -->
          <div class="glass-card p-6 fade-in">
            <h3 class="text-xl font-semibold mb-4 flex items-center">
              <i class="fas fa-tachometer-alt mr-2 text-green-400"></i>
              Key Metrics
            </h3>
            <div id="metrics-grid" class="space-y-4">
              <!-- Metrics will be populated by JavaScript -->
            </div>
          </div>
        </div>

        <!-- Analysis Cards Row -->
        <div class="grid grid-cols-1 md:grid-cols-2 lg:grid-cols-4 gap-6">
          <!-- Sentiment Analysis -->
          <div class="glass-card p-6 fade-in">
            <h4 class="text-lg font-semibold mb-4 flex items-center">
              <i class="fas fa-heart mr-2 text-red-400"></i>
              Sentiment
            </h4>
            <div id="sentiment-gauge" class="h-32"></div>
          </div>

          <!-- Technical Indicators -->
          <div class="glass-card p-6 fade-in">
            <h4 class="text-lg font-semibold mb-4 flex items-center">
              <i class="fas fa-signal mr-2 text-yellow-400"></i>
              Technical
            </h4>
            <div id="technical-indicators" class="space-y-2">
              <!-- Indicators populated by JS -->
            </div>
          </div>

          <!-- News & Events -->
          <div class="glass-card p-6 fade-in">
            <h4 class="text-lg font-semibold mb-4 flex items-center">
              <i class="fas fa-newspaper mr-2 text-blue-400"></i>
              Latest News
            </h4>
            <div id="news-feed" class="space-y-2">
              <!-- News populated by JS -->
            </div>
          </div>

          <!-- AI Insights -->
          <div class="glass-card p-6 fade-in">
            <h4 class="text-lg font-semibold mb-4 flex items-center">
              <i class="fas fa-lightbulb mr-2 text-purple-400"></i>
              AI Insights
            </h4>
            <div id="ai-insights" class="text-sm text-gray-300">
              <!-- AI insights populated by JS -->
            </div>
          </div>
        </div>

        <!-- Advanced Analytics Row -->
        <div class="grid grid-cols-1 lg:grid-cols-2 gap-6">
          <!-- Volume Analysis -->
          <div class="glass-card p-6 fade-in">
            <h3 class="text-xl font-semibold mb-4 flex items-center">
              <i class="fas fa-water mr-2 text-cyan-400"></i>
              Volume Analysis
            </h3>
            <div class="h-64">
              <canvas id="volume-chart"></canvas>
            </div>
          </div>

          <!-- Performance Heatmap -->
          <div class="glass-card p-6 fade-in">
            <h3 class="text-xl font-semibold mb-4 flex items-center">
              <i class="fas fa-th mr-2 text-orange-400"></i>
              Performance Heatmap
            </h3>
            <div id="heatmap-chart" class="h-64"></div>
          </div>
        </div>

        <!-- RAG & Portfolio Section -->
        <div class="grid grid-cols-1 lg:grid-cols-2 gap-6">
          <!-- RAG Query Interface -->
          <div class="glass-card p-6 fade-in">
            <h3 class="text-xl font-semibold mb-4 flex items-center">
              <i class="fas fa-comments mr-2 text-green-400"></i>
              RAG Assistant
            </h3>
            <div class="mb-4">
              <textarea 
                id="rag-query" 
                placeholder="Ask questions about the stock... (e.g., What is the latest guidance?)"
                class="w-full px-4 py-3 bg-gray-800 border border-gray-600 rounded-lg focus:ring-2 focus:ring-green-500 text-white placeholder-gray-400 resize-none"
                rows="3"
              ></textarea>
              <button 
                id="submit-rag-query" 
                class="mt-2 px-4 py-2 bg-green-600 hover:bg-green-700 rounded-lg transition-colors"
              >
                <i class="fas fa-paper-plane mr-2"></i>Ask RAG
              </button>
            </div>
            <div id="rag-response" class="bg-gray-800 rounded-lg p-4 text-sm text-gray-300 max-h-48 overflow-y-auto">
              RAG responses will appear here...
            </div>
          </div>

          <!-- Portfolio Overview -->
          <div class="glass-card p-6 fade-in">
            <h3 class="text-xl font-semibold mb-4 flex items-center">
              <i class="fas fa-pie-chart mr-2 text-yellow-400"></i>
              Portfolio Overview
            </h3>
            <div id="portfolio-chart" class="h-64"></div>
          </div>
        </div>
>>>>>>> b753f770
      </div>
    </div>

    <!-- Scripts -->
    <script type="module" src="/src/js/dashboard.js"></script>
    <script type="module" src="/src/js/visualizations.js"></script>
    <script type="module" src="/src/js/api-client.js"></script>
    
    <script>
      // Initialize loading screen
      document.addEventListener('DOMContentLoaded', function() {
        setTimeout(function() {
          document.getElementById('loading-screen').classList.add('hidden');
          document.getElementById('app').classList.remove('hidden');
          document.getElementById('app').classList.add('fade-in');
        }, 2000);
      });
    </script>
  </body>
</html><|MERGE_RESOLUTION|>--- conflicted
+++ resolved
@@ -156,79 +156,6 @@
         </div>
       </header>
 
-      <!-- Main Content Grid -->
-      <div class="p-4 space-y-6">
-        <!-- Search & Control Panel -->
-        <div class="glass-card p-6">
-          <div class="grid grid-cols-1 md:grid-cols-12 gap-4 items-end">
-            <div class="md:col-span-4">
-              <label class="block text-sm font-medium text-gray-300 mb-2">
-                <i class="fas fa-search mr-2"></i>Stock Symbol
-              </label>
-              <input 
-                id="stock-input" 
-                type="text" 
-                placeholder="Enter symbol (e.g., AAPL, BEL.NS)"
-                class="w-full px-4 py-3 bg-gray-800 border border-gray-600 rounded-lg focus:ring-2 focus:ring-blue-500 focus:border-transparent text-white placeholder-gray-400"
-              />
-            </div>
-            <div class="md:col-span-2">
-              <button 
-                id="analyze-btn" 
-                class="w-full px-6 py-3 bg-gradient-to-r from-blue-600 to-purple-600 hover:from-blue-700 hover:to-purple-700 rounded-lg font-semibold transition-all duration-300 transform hover:scale-105"
-              >
-                <i class="fas fa-analytics mr-2"></i>Analyze
-              </button>
-            </div>
-            <div class="md:col-span-2">
-              <button 
-                id="ingest-btn" 
-                class="w-full px-6 py-3 bg-gradient-to-r from-green-600 to-teal-600 hover:from-green-700 hover:to-teal-700 rounded-lg font-semibold transition-all duration-300"
-              >
-                <i class="fas fa-download mr-2"></i>Ingest Data
-              </button>
-            </div>
-            <div class="md:col-span-2">
-              <button 
-                id="rag-btn" 
-                class="w-full px-6 py-3 bg-gradient-to-r from-purple-600 to-pink-600 hover:from-purple-700 hover:to-pink-700 rounded-lg font-semibold transition-all duration-300"
-              >
-                <i class="fas fa-brain mr-2"></i>RAG Query
-              </button>
-            </div>
-            <div class="md:col-span-2">
-              <button 
-                id="portfolio-btn" 
-                class="w-full px-6 py-3 bg-gradient-to-r from-yellow-600 to-orange-600 hover:from-yellow-700 hover:to-orange-700 rounded-lg font-semibold transition-all duration-300"
-              >
-                <i class="fas fa-briefcase mr-2"></i>Portfolio
-              </button>
-            </div>
-          </div>
-        </div>
-
-        <!-- Dashboard Grid -->
-        <div class="grid grid-cols-1 lg:grid-cols-3 gap-6">
-          <!-- Price Chart Card -->
-          <div class="lg:col-span-2 glass-card p-6 fade-in">
-            <div class="flex items-center justify-between mb-4">
-              <h3 class="text-xl font-semibold flex items-center">
-                <i class="fas fa-chart-candlestick mr-2 text-blue-400"></i>
-                Price Analysis
-              </h3>
-              <div class="flex space-x-2">
-                <button class="px-3 py-1 bg-gray-700 hover:bg-gray-600 rounded text-sm transition-colors" data-timeframe="1D">1D</button>
-                <button class="px-3 py-1 bg-gray-700 hover:bg-gray-600 rounded text-sm transition-colors" data-timeframe="1W">1W</button>
-                <button class="px-3 py-1 bg-blue-600 rounded text-sm" data-timeframe="1M">1M</button>
-                <button class="px-3 py-1 bg-gray-700 hover:bg-gray-600 rounded text-sm transition-colors" data-timeframe="1Y">1Y</button>
-              </div>
-            </div>
-            <div class="h-80">
-              <canvas id="price-chart"></canvas>
-            </div>
-          </div>
-
-<<<<<<< HEAD
     <div id="app"></div>
     <!-- New modular entrypoint -->
     <script type="module" src="/main.ts"></script>
@@ -255,124 +182,6 @@
         <p>Welcome to the Stock Market Analysis Platform</p>
         <p><strong>Note:</strong> The modern visual dashboard is available in the <code>performance-optimization</code> branch.</p>
         <p>Current main branch provides basic functionality.</p>
-=======
-          <!-- Key Metrics Card -->
-          <div class="glass-card p-6 fade-in">
-            <h3 class="text-xl font-semibold mb-4 flex items-center">
-              <i class="fas fa-tachometer-alt mr-2 text-green-400"></i>
-              Key Metrics
-            </h3>
-            <div id="metrics-grid" class="space-y-4">
-              <!-- Metrics will be populated by JavaScript -->
-            </div>
-          </div>
-        </div>
-
-        <!-- Analysis Cards Row -->
-        <div class="grid grid-cols-1 md:grid-cols-2 lg:grid-cols-4 gap-6">
-          <!-- Sentiment Analysis -->
-          <div class="glass-card p-6 fade-in">
-            <h4 class="text-lg font-semibold mb-4 flex items-center">
-              <i class="fas fa-heart mr-2 text-red-400"></i>
-              Sentiment
-            </h4>
-            <div id="sentiment-gauge" class="h-32"></div>
-          </div>
-
-          <!-- Technical Indicators -->
-          <div class="glass-card p-6 fade-in">
-            <h4 class="text-lg font-semibold mb-4 flex items-center">
-              <i class="fas fa-signal mr-2 text-yellow-400"></i>
-              Technical
-            </h4>
-            <div id="technical-indicators" class="space-y-2">
-              <!-- Indicators populated by JS -->
-            </div>
-          </div>
-
-          <!-- News & Events -->
-          <div class="glass-card p-6 fade-in">
-            <h4 class="text-lg font-semibold mb-4 flex items-center">
-              <i class="fas fa-newspaper mr-2 text-blue-400"></i>
-              Latest News
-            </h4>
-            <div id="news-feed" class="space-y-2">
-              <!-- News populated by JS -->
-            </div>
-          </div>
-
-          <!-- AI Insights -->
-          <div class="glass-card p-6 fade-in">
-            <h4 class="text-lg font-semibold mb-4 flex items-center">
-              <i class="fas fa-lightbulb mr-2 text-purple-400"></i>
-              AI Insights
-            </h4>
-            <div id="ai-insights" class="text-sm text-gray-300">
-              <!-- AI insights populated by JS -->
-            </div>
-          </div>
-        </div>
-
-        <!-- Advanced Analytics Row -->
-        <div class="grid grid-cols-1 lg:grid-cols-2 gap-6">
-          <!-- Volume Analysis -->
-          <div class="glass-card p-6 fade-in">
-            <h3 class="text-xl font-semibold mb-4 flex items-center">
-              <i class="fas fa-water mr-2 text-cyan-400"></i>
-              Volume Analysis
-            </h3>
-            <div class="h-64">
-              <canvas id="volume-chart"></canvas>
-            </div>
-          </div>
-
-          <!-- Performance Heatmap -->
-          <div class="glass-card p-6 fade-in">
-            <h3 class="text-xl font-semibold mb-4 flex items-center">
-              <i class="fas fa-th mr-2 text-orange-400"></i>
-              Performance Heatmap
-            </h3>
-            <div id="heatmap-chart" class="h-64"></div>
-          </div>
-        </div>
-
-        <!-- RAG & Portfolio Section -->
-        <div class="grid grid-cols-1 lg:grid-cols-2 gap-6">
-          <!-- RAG Query Interface -->
-          <div class="glass-card p-6 fade-in">
-            <h3 class="text-xl font-semibold mb-4 flex items-center">
-              <i class="fas fa-comments mr-2 text-green-400"></i>
-              RAG Assistant
-            </h3>
-            <div class="mb-4">
-              <textarea 
-                id="rag-query" 
-                placeholder="Ask questions about the stock... (e.g., What is the latest guidance?)"
-                class="w-full px-4 py-3 bg-gray-800 border border-gray-600 rounded-lg focus:ring-2 focus:ring-green-500 text-white placeholder-gray-400 resize-none"
-                rows="3"
-              ></textarea>
-              <button 
-                id="submit-rag-query" 
-                class="mt-2 px-4 py-2 bg-green-600 hover:bg-green-700 rounded-lg transition-colors"
-              >
-                <i class="fas fa-paper-plane mr-2"></i>Ask RAG
-              </button>
-            </div>
-            <div id="rag-response" class="bg-gray-800 rounded-lg p-4 text-sm text-gray-300 max-h-48 overflow-y-auto">
-              RAG responses will appear here...
-            </div>
-          </div>
-
-          <!-- Portfolio Overview -->
-          <div class="glass-card p-6 fade-in">
-            <h3 class="text-xl font-semibold mb-4 flex items-center">
-              <i class="fas fa-pie-chart mr-2 text-yellow-400"></i>
-              Portfolio Overview
-            </h3>
-            <div id="portfolio-chart" class="h-64"></div>
-          </div>
-        </div>
->>>>>>> b753f770
       </div>
     </div>
 
