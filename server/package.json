--- conflicted
+++ resolved
@@ -16,14 +16,13 @@
     "db:rebuild": "node --loader ts-node/esm scripts/rebuild.ts",
     "alpha:fetch": "node --loader ts-node/esm scripts/alpha-fetch.ts AAPL",
     "test:ingestion": "node tests/ingestion-mock.cjs",
-<<<<<<< HEAD
-    "yahoo:options": "tsx scripts/yahoo-options.ts"
-=======
+
+ 
     "yahoo:options": "tsx scripts/yahoo-options.ts",
     "yahoo:v3:all": "tsx scripts/yahoo-v3-all.ts",
     "postinstall": "npm run build",
     "clean": "rm -rf dist"
->>>>>>> e4db28c1
+
   },
   "dependencies": {
     "@huggingface/inference": "^4.7.1",
@@ -50,11 +49,9 @@
   "devDependencies": {
     "@mermaid-js/mermaid-cli": "^10.9.1",
     "@types/express": "^4.17.21",
-<<<<<<< HEAD
+
     "@types/node": "^24.5.0",
-=======
-    "@types/node": "^22.7.4",
->>>>>>> e4db28c1
+
     "@types/node-cron": "^3.0.11",
     "@types/cors": "^2.8.17",
     "@types/ws": "^8.5.12",
